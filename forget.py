--- conflicted
+++ resolved
@@ -1,11 +1,8 @@
 from data_module import TextForgetDatasetQA, TextForgetDatasetDPOQA
 from dataloader import CustomTrainerForgetting, custom_data_collator_forget
 import torch
-<<<<<<< HEAD
 from transformers import AutoTokenizer, AutoModelForCausalLM, AutoConfig, set_seed
-=======
-from transformers import AutoTokenizer, AutoModelForCausalLM, AutoConfig
->>>>>>> 8cdf80f2
+
 import hydra 
 import transformers
 import os
@@ -111,10 +108,8 @@
             weight_decay = cfg.weight_decay,
             eval_steps = steps_per_epoch,
             evaluation_strategy = "steps" if cfg.eval_while_train else "no",
-<<<<<<< HEAD
             seed=cfg.seed
-=======
->>>>>>> 8cdf80f2
+
         )
     
     #first get the base model architectur2e
